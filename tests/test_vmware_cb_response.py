--- conflicted
+++ resolved
@@ -112,11 +112,7 @@
     ]
 
     for program, criteria in programs.items():
-<<<<<<< HEAD
         cbr_product.nested_process_search(Tag(program), criteria, {}, json)
-    cbr_product._conn.select.return_value.where.assert_has_calls(expected_calls, any_order=True)
-=======
-        cbr_product.nested_process_search(Tag(program), criteria, {})
     cbr_product._conn.select.return_value.where.assert_has_calls(expected_calls, any_order=True)
 
 
@@ -129,7 +125,7 @@
 
     cbr_product._conn.select = mocker.Mock()
     cbr_product._conn.select.return_value = mocker.Mock(where = mocked_query_return)
-    cbr_product.nested_process_search(Tag('test_tag'), {'query':'process_name:cmd.exe'}, {})
+    cbr_product.nested_process_search(Tag('test_tag'), {'query':'process_name:cmd.exe'}, {}, json)
 
     assert len(cbr_product._results[Tag('test_tag')]) == 1
 
@@ -137,5 +133,4 @@
 def mocked_query_return(query: str):
     return [MockProcResult('workstation1','username1','path1','cmdline1','start1','id1'),
             MockProcResult('workstation2','username2','path2','cmdline2','start2','id2'),
-            MockProcResult('workstation3','username3','path3','cmdline3','start3','id3')]
->>>>>>> 1c353b50
+            MockProcResult('workstation3','username3','path3','cmdline3','start3','id3')]