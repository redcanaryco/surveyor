--- conflicted
+++ resolved
@@ -55,11 +55,8 @@
     _session: requests.Session
     _queries: dict[Tag, list[Query]]
     _last_request: float
-<<<<<<< HEAD
     _json: bool # output raw json
-=======
     _limit: int = 1000 # Max is 1000 results otherwise have to get the results via stream
->>>>>>> 1c353b50
 
     def __init__(self, profile: str, creds_file: str, **kwargs):
         if not os.path.isfile(creds_file):
