import logging

from cbapi.response import CbEnterpriseResponseAPI # type: ignore
from cbapi.response.models import Process # type: ignore

from common import Product, Tag, Result


class CbResponse(Product):
    product: str = 'cbr'
    _conn: CbEnterpriseResponseAPI  # CB Response API
    _limit: int = -1

    def __init__(self, profile: str, **kwargs):
        self._sensor_group = kwargs['sensor_group'] if 'sensor_group' in kwargs else None
        self._limit = int(kwargs['limit']) if 'limit' in kwargs else self._limit

        super().__init__(self.product, profile, **kwargs)

    def _authenticate(self) -> None:
        if self.profile:
            cb_conn = CbEnterpriseResponseAPI(profile=self.profile)
        else:
            cb_conn = CbEnterpriseResponseAPI()

        self._conn = cb_conn

    def build_query(self, filters: dict) -> str:
        query_base = ''

        for key, value in filters.items():
            if key == 'days':
                query_base += ' start:-%dm' % (value * 1440)
            elif key == 'minutes':
                query_base += ' start:-%dm' % value
            elif key == 'hostname':
                query_base += ' hostname:%s' % value
            elif key == 'username':
                query_base += ' username:%s' % value
            else:
                self._echo(f'Query filter {key} is not supported by product {self.product}', logging.WARNING)

        if self._sensor_group:
            sensor_group = []
            for name in self._sensor_group:
                sensor_group.append('group:"%s"' % name)            
            query_base += ' (' + ' OR '.join(sensor_group) + ')'
        
        return query_base

    def process_search(self, tag: Tag, base_query: dict, json: bool, query: str) -> None:
        if json:
            results = dict()
        else:
            results = set()

        query = query + self.build_query(base_query)
        self._echo(query)

        try:
            # noinspection PyUnresolvedReferences
            for proc in self._conn.select(Process).where(query):
                if json:
                    results.update(proc)
                else:
                    result = Result(proc.hostname.lower(), proc.username.lower(), proc.path, proc.cmdline,
                                (proc.start, proc.id))
<<<<<<< HEAD
                    results.add(result)
=======
                results.add(result)

                if self._limit > 0 and len(results)+1 > self._limit:
                        break
                
>>>>>>> 1c353b50
        except KeyboardInterrupt:
            self._echo("Caught CTRL-C. Returning what we have . . .")

        self._add_results(list(results), tag)

    def nested_process_search(self, tag: Tag, criteria: dict, base_query: dict, json: bool) -> None:
        if json:
            results = dict()
        else:
            results = set()

        try:
            for search_field, terms in criteria.items():
                if search_field == 'query':
                    if isinstance(terms, list):
                        if len(terms) > 1:
                            query = '((' + ') OR ('.join(terms) + '))'
                        else:
                            query = '(' + terms[0] + ')'
                    else:
                        query = terms
                else:
                    terms = [(f'"{term}"' if ' ' in term else term) for term in terms]

                    query = '(' + ' OR '.join('%s:%s' % (search_field, term) for term in terms) + ')'

                query += self.build_query(base_query)
                
                self.log.debug(f'Query: {query}')
                # noinspection PyUnresolvedReferences
                for proc in self._conn.select(Process).where(query):
<<<<<<< HEAD
                    if json:
                        results.update(proc)
                    else:
                        result = Result(proc.hostname.lower(), proc.username.lower(), proc.path, proc.cmdline,
                                        (proc.start,))
                        results.add(result)
=======
                    result = Result(proc.hostname.lower(), proc.username.lower(), proc.path, proc.cmdline,
                                    (proc.start,))
                    results.add(result)
                    if self._limit > 0 and len(results)+1 > self._limit:
                        break
                    
>>>>>>> 1c353b50
        except Exception as e:
            self._echo(f'Error (see log for details): {e}', logging.ERROR)
            self.log.exception(e)
            pass
        except KeyboardInterrupt:
            self._echo("Caught CTRL-C. Returning what we have . . .")

        self._add_results(list(results), tag)

    def get_other_row_headers(self) -> list[str]:
        return ['Process Start', 'Process GUID']<|MERGE_RESOLUTION|>--- conflicted
+++ resolved
@@ -65,15 +65,11 @@
                 else:
                     result = Result(proc.hostname.lower(), proc.username.lower(), proc.path, proc.cmdline,
                                 (proc.start, proc.id))
-<<<<<<< HEAD
                     results.add(result)
-=======
-                results.add(result)
-
+  
                 if self._limit > 0 and len(results)+1 > self._limit:
                         break
                 
->>>>>>> 1c353b50
         except KeyboardInterrupt:
             self._echo("Caught CTRL-C. Returning what we have . . .")
 
@@ -105,21 +101,12 @@
                 self.log.debug(f'Query: {query}')
                 # noinspection PyUnresolvedReferences
                 for proc in self._conn.select(Process).where(query):
-<<<<<<< HEAD
                     if json:
                         results.update(proc)
                     else:
                         result = Result(proc.hostname.lower(), proc.username.lower(), proc.path, proc.cmdline,
                                         (proc.start,))
                         results.add(result)
-=======
-                    result = Result(proc.hostname.lower(), proc.username.lower(), proc.path, proc.cmdline,
-                                    (proc.start,))
-                    results.add(result)
-                    if self._limit > 0 and len(results)+1 > self._limit:
-                        break
-                    
->>>>>>> 1c353b50
         except Exception as e:
             self._echo(f'Error (see log for details): {e}', logging.ERROR)
             self.log.exception(e)
