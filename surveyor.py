#!/usr/bin/env python

"""Given Carbon Black (Cb) Response process search criteria, return a unique set
of matches based on:

- hostname
- username
- process path
- process command-line

Results are written to a CSV file.

Requires a valid cbapi credential file containing a Cb Response
server URL and corresponding API token.

Requires one or more JSON-formatted definition files (examples provided) or a
Cb Response query as input.
"""

import argparse
import csv
import json
import os
import sys

from cbapi.response import CbEnterpriseResponseAPI
from cbapi.response.models import Process

if sys.version_info.major >= 3:
  _python3 = True
else:
  _python3 = False


def err(msg):
  """Format msg as an ERROR and print to stderr.
  """
  msg = 'ERROR: %s\n' % msg
  sys.stderr.write(msg)
  return


def log(msg):
  """Format msg and print to stdout.
  """
  msg = '%s\n' % msg
  sys.stdout.write(msg)
  return


<<<<<<< HEAD
def process_search(cb_conn, query, query_base=None, verbose=0, quiet=0):
    """Perform a single Cb Response query and return a unique set of
    results.
    """
    results = set()
=======
def process_search(cb_conn, query, query_base=None):
  """Perform a single Cb Response query and return a unique set of
  results.
  """
  results = set()
>>>>>>> 290301ad

  query += query_base

<<<<<<< HEAD
    try:
        if verbose:
            for proc in cb_conn.select(Process).where(query):
                results.add((proc.start,
                            proc.process_md5,
                            proc.hostname.lower(),
                            proc.username.lower(),
                            proc.path,
                            proc.process_pid,
                            proc.parent_name,
                            proc.parent_pid,
                            proc.cmdline))
        elif quiet:
            for proc in cb_conn.select(Process).where(query):
                results.add((proc.hostname.lower(),
                            proc.username.lower(),
                            proc.path))
        else:
            for proc in cb_conn.select(Process).where(query):
                results.add((proc.hostname.lower(),
                            proc.username.lower(),
                            proc.path,
                            proc.cmdline))
    except KeyboardInterrupt:
        log("Caught CTRL-C. Returning what we have . . .\n")
=======
  try:
    for proc in cb_conn.select(Process).where(query):
      results.add((proc.hostname.lower(),
            proc.username.lower(), 
            proc.path,
            proc.cmdline))
  except KeyboardInterrupt:
    log("Caught CTRL-C. Returning what we have . . .\n")
>>>>>>> 290301ad

  return results


<<<<<<< HEAD
def nested_process_search(cb_conn, criteria, query_base=None,
                          verbose=0, quiet=0):
    """Perform Cb Response queries for one or more programs and return a
    unique set of results per program.
    """
    results = set()

    try:
        for search_field,terms in criteria.items():
            query = '(' + ' OR '.join('%s:%s' % (search_field, term) for term in terms) + ')'
            query += query_base
            if verbose:
                for proc in cb_conn.select(Process).where(query):
                    results.add((proc.start,
                                proc.process_md5,
                                proc.hostname.lower(),
                                proc.username.lower(),
                                proc.path,
                                proc.process_pid,
                                proc.parent_name,
                                proc.parent_pid,
                                proc.cmdline))
            elif quiet:
                for proc in cb_conn.select(Process).where(query):
                    results.add((proc.hostname.lower(),
                                proc.username.lower(),
                                proc.path))
            else:
                for proc in cb_conn.select(Process).where(query):
                    results.add((proc.hostname.lower(),
                                proc.username.lower(),
                                proc.path,
                                proc.cmdline))
    except KeyboardInterrupt:
        log("Caught CTRL-C. Returning what we have . . .")
=======
def nested_process_search(cb_conn, criteria, query_base=None):
  """Perform Cb Response queries for one or more programs and return a 
  unique set of results per program.
  """
  results = set()

  try:
    for search_field,terms in criteria.items():
      query = '(' + ' OR '.join('%s:%s' % (search_field, term) for term in terms) + ')'
      query += query_base

      for proc in cb_conn.select(Process).where(query):
        results.add((proc.hostname.lower(),
                     proc.username.lower(), 
                     proc.path,
                     proc.cmdline))
  except KeyboardInterrupt:
    log("Caught CTRL-C. Returning what we have . . .")
>>>>>>> 290301ad

  return results


def main():
<<<<<<< HEAD
    parser = argparse.ArgumentParser()
    parser.add_argument("--prefix", type=str, action="store",
                        help="Output filename prefix.")
    parser.add_argument("--profile", type=str, action="store",
                        help="The credentials.response profile to use.")

    # Time boundaries for the survey
    parser.add_argument("--days", type=int, action="store",
                        help="Number of days to search.")
    parser.add_argument("--minutes", type=int, action="store",
                        help="Number of days to search.")

    # Output level
    o = parser.add_mutually_exclusive_group(required=False)
    o.add_argument("--verbose", "-v", action="store_true",
                        help="Enable verbose output")
    o.add_argument("--quiet", "-q", action="store_true",
                        help="Enable quieter output")

    # Survey criteria
    i = parser.add_mutually_exclusive_group(required=True)
    i.add_argument('--deffile', type=str, action="store",
                        help="Definition file to process (must end in .json).")
    i.add_argument('--defdir', type=str, action="store",
                        help="Directory containing multiple definition files.")
    i.add_argument('--query', type=str, action="store",
                        help="A single Cb query to execute.")
    i.add_argument('--iocfile', type=str, action="store",
                        help="IOC file to process. One IOC per line. REQUIRES --ioctype")
    parser.add_argument('--hostname', type=str, action="store",
                        help="Target specific host by name.")
    parser.add_argument('--username', type=str, action="store",
                        help="Target specific username.")

    # IOC survey criteria
    parser.add_argument('--ioctype', type=str, action="store",
                        help="One of: ipaddr, domain, md5")

    args = parser.parse_args()

    if (args.iocfile is not None and args.ioctype is None):
        parser.error('--iocfile requires --ioctype')

    if args.prefix:
        output_filename = '%s-survey.csv' % args.prefix
    else:
        output_filename = 'survey.csv'

    query_base = ''
    if args.days:
        query_base += ' start:-%dm' % (args.days*1440)
    elif args.minutes:
        query_base += ' start:-%dm' % args.minutes

    if args.hostname:
        if args.query and 'hostname' in args.query:
            parser.error('Cannot use --hostname with "hostname:" (in query)')
        query_base += ' hostname:%s' % args.hostname

    if args.username:
        if args.query and 'username' in args.query:
            parser.error('Cannot use --username with "username:" (in query)')
        query_base += ' username:%s' % args.username

    definition_files = []
    if args.deffile:
        if not os.path.exists(args.deffile):
            err('deffile does not exist')
            sys.exit(1)
        definition_files.append(args.deffile)
    elif args.defdir:
        if not os.path.exists(args.defdir):
            err('defdir does not exist')
            sys.exit(1)
        for root, dirs, files in os.walk(args.defdir):
            for filename in files:
                if filename.endswith('.json'):
                    definition_files.append(os.path.join(root, filename))

    if _python3:
        output_file = open(output_filename, 'w', newline='')
    else:
        output_file = open(output_filename, 'wb')
    writer = csv.writer(output_file)
    if args.verbose:
        writer.writerow(["start_time","md5","endpoint","username", \
        "process_path","process_pid","parent_name","parent_pid","cmdline", \
        "program","source"])
    elif args.quiet:
        writer.writerow(["endpoint","username","process_path","program", \
        "source"])
    else:
        writer.writerow(["endpoint","username","process_path","cmdline", \
        "program","source"])

    if args.profile:
        cb = CbEnterpriseResponseAPI(profile=args.profile)
    else:
        cb = CbEnterpriseResponseAPI()

    if args.query:
        result_set = process_search(cb, args.query, query_base, args.verbose,
                                    args.quiet)

        for r in result_set:
            if args.verbose:
                row = [r[0], r[1], r[2], r[3], r[4], r[5], r[6], r[7], r[8], \
                    args.query, 'query']
            elif args.quiet:
                row = [r[0], r[1], r[2], args.query, 'query']
            else:
                row = [r[0], r[1], r[2], r[3], args.query, 'query']
            if _python3 == False:
                row = [col.encode('utf8') if isinstance(col, unicode) else col for col in row]
            writer.writerow(row)
    elif args.iocfile:
        with open(args.iocfile) as iocfile:
            data = iocfile.readlines()
            for ioc in data:
                ioc = ioc.strip()
                query = '%s:%s' % (args.ioctype, ioc)
                result_set = process_search(cb, query, query_base, args.verbose,
                                            args.quiet)

                for r in result_set:
                    if args.verbose:
                        row = [r[0], r[1], r[2], r[3], r[4], r[5], r[6], r[7], \
                        r[8], ioc, 'ioc']
                    elif args.quiet:
                        row = [r[0], r[1], r[2], args.query, 'ioc']
                    else:
                        row = [r[0], r[1], r[2], r[3], ioc, 'ioc']
                    if _python3 == False:
                        row = [col.encode('utf8') if isinstance(col, unicode) else col for col in row]
                    writer.writerow(row)
    else:
        for definition_file in definition_files:
            log("Processing definition file: %s" % definition_file)
            basename = os.path.basename(definition_file)
            source = os.path.splitext(basename)[0]

            with open(definition_file, 'r') as fh:
                programs = json.load(fh)

            for program,criteria in programs.items():
                log("--> %s" % program)

                result_set = nested_process_search(cb, criteria, query_base,
                                                   args.verbose, args.quiet)

                for r in result_set:
                    if args.verbose:
                        row = [r[0], r[1], r[2], r[3], r[4], r[5], r[6], r[7], \
                        r[8], program, source]
                    elif args.quiet:
                        row = [r[0], r[1], r[2], program, source]
                    else:
                        row = [r[0], r[1], r[2], r[3], program, source]
                    if _python3 == False:
                        row = [col.encode('utf8') if isinstance(col, unicode) else col for col in row]
                    writer.writerow(row)

    output_file.close()
=======
  parser = argparse.ArgumentParser()
  parser.add_argument("--prefix", type=str, action="store", 
                      help="Output filename prefix.")
  parser.add_argument("--profile", type=str, action="store",
                      help="The credentials.response profile to use.")

  # Time boundaries for the survey
  parser.add_argument("--days", type=int, action="store",
                      help="Number of days to search.")
  parser.add_argument("--minutes", type=int, action="store",
                      help="Number of days to search.")

  # Survey criteria
  i = parser.add_mutually_exclusive_group(required=True)
  i.add_argument('--deffile', type=str, action="store", 
                 help="Definition file to process (must end in .json).")
  i.add_argument('--defdir', type=str, action="store", 
                 help="Directory containing multiple definition files.")
  i.add_argument('--query', type=str, action="store", 
                 help="A single Cb query to execute.")
  i.add_argument('--iocfile', type=str, action="store", 
                 help="IOC file to process. One IOC per line. REQUIRES --ioctype")
  parser.add_argument('--hostname', type=str, action="store",
                      help="Target specific host by name.")
  parser.add_argument('--username', type=str, action="store",
                      help="Target specific username.")

  # IOC survey criteria
  parser.add_argument('--ioctype', type=str, action="store", 
                      help="One of: ipaddr, domain, md5")

  args = parser.parse_args()

  if (args.iocfile is not None and args.ioctype is None):
    parser.error('--iocfile requires --ioctype')

  if args.prefix:
    output_filename = '%s-survey.csv' % args.prefix
  else:
    output_filename = 'survey.csv' 

  query_base = ''
  if args.days:
    query_base += ' start:-%dm' % (args.days*1440)
  elif args.minutes:
    query_base += ' start:-%dm' % args.minutes

  if args.hostname:
    if args.query and 'hostname' in args.query:
      parser.error('Cannot use --hostname with "hostname:" (in query)')
    query_base += ' hostname:%s' % args.hostname

  if args.username:
    if args.query and 'username' in args.query:
      parser.error('Cannot use --username with "username:" (in query)')
    query_base += ' username:%s' % args.username

  definition_files = []
  if args.deffile:
    if not os.path.exists(args.deffile):
      err('deffile does not exist')
      sys.exit(1)
    definition_files.append(args.deffile)
  elif args.defdir:
    if not os.path.exists(args.defdir):
      err('defdir does not exist')
      sys.exit(1)
    for root, dirs, files in os.walk(args.defdir):
      for filename in files:
        if filename.endswith('.json'):
          definition_files.append(os.path.join(root, filename))
    
  if _python3:
    output_file = open(output_filename, 'w', newline='')
  else:
    output_file = open(output_filename, 'wb')
  writer = csv.writer(output_file)
  writer.writerow(["endpoint","username","process_path","cmdline","program","source"])
  
  if args.profile:
    cb = CbEnterpriseResponseAPI(profile=args.profile)
  else:
    cb = CbEnterpriseResponseAPI()

  if args.query:
    result_set = process_search(cb, args.query, query_base)

    for r in result_set:
      row = [r[0], r[1], r[2], r[3], args.query, 'query']
      if _python3 == False:
        row = [col.encode('utf8') if isinstance(col, unicode) else col for col in row]
      writer.writerow(row)
  elif args.iocfile:
    with open(args.iocfile) as iocfile:
      data = iocfile.readlines()
      for ioc in data:
        ioc = ioc.strip()
        query = '%s:%s' % (args.ioctype, ioc)
        result_set = process_search(cb, query, query_base)

        for r in result_set:
          row = [r[0], r[1], r[2], r[3], ioc, 'ioc']
          if _python3 == False:
            row = [col.encode('utf8') if isinstance(col, unicode) else col for col in row]
          writer.writerow(row)
  else:
    for definition_file in definition_files:
      log("Processing definition file: %s" % definition_file)
      basename = os.path.basename(definition_file)
      source = os.path.splitext(basename)[0]

      with open(definition_file, 'r') as fh:
        programs = json.load(fh)

      for program,criteria in programs.items():
        log("--> %s" % program)

        result_set = nested_process_search(cb, criteria, query_base)

        for r in result_set:
          row = [r[0], r[1], r[2], r[3], program, source]
          if _python3 == False:
            row = [col.encode('utf8') if isinstance(col, unicode) else col for col in row]
          writer.writerow(row)

  output_file.close()
>>>>>>> 290301ad


if __name__ == '__main__':

  sys.exit(main())<|MERGE_RESOLUTION|>--- conflicted
+++ resolved
@@ -48,101 +48,46 @@
   return
 
 
-<<<<<<< HEAD
 def process_search(cb_conn, query, query_base=None, verbose=0, quiet=0):
-    """Perform a single Cb Response query and return a unique set of
-    results.
-    """
-    results = set()
-=======
-def process_search(cb_conn, query, query_base=None):
   """Perform a single Cb Response query and return a unique set of
   results.
   """
   results = set()
->>>>>>> 290301ad
 
   query += query_base
 
-<<<<<<< HEAD
-    try:
-        if verbose:
-            for proc in cb_conn.select(Process).where(query):
-                results.add((proc.start,
-                            proc.process_md5,
-                            proc.hostname.lower(),
-                            proc.username.lower(),
-                            proc.path,
-                            proc.process_pid,
-                            proc.parent_name,
-                            proc.parent_pid,
-                            proc.cmdline))
-        elif quiet:
-            for proc in cb_conn.select(Process).where(query):
-                results.add((proc.hostname.lower(),
-                            proc.username.lower(),
-                            proc.path))
-        else:
-            for proc in cb_conn.select(Process).where(query):
-                results.add((proc.hostname.lower(),
-                            proc.username.lower(),
-                            proc.path,
-                            proc.cmdline))
+  try:
+    if verbose:
+      for proc in cb_conn.select(Process).where(query):
+        results.add((proc.start,
+                     proc.process_md5,
+                     proc.hostname.lower(),
+                     proc.username.lower(),
+                     proc.path,
+                     proc.process_pid,
+                     proc.parent_name,
+                     proc.parent_pid,
+                     proc.cmdline))
+    elif quiet:
+      for proc in cb_conn.select(Process).where(query):
+        results.add((proc.hostname.lower(),
+                     proc.username.lower(),
+                     proc.path))
+    else:
+      for proc in cb_conn.select(Process).where(query):
+        results.add((proc.hostname.lower(),
+                     proc.username.lower(),
+                     proc.path,
+                     proc.cmdline))
     except KeyboardInterrupt:
-        log("Caught CTRL-C. Returning what we have . . .\n")
-=======
-  try:
-    for proc in cb_conn.select(Process).where(query):
-      results.add((proc.hostname.lower(),
-            proc.username.lower(), 
-            proc.path,
-            proc.cmdline))
-  except KeyboardInterrupt:
-    log("Caught CTRL-C. Returning what we have . . .\n")
->>>>>>> 290301ad
+      log("Caught CTRL-C. Returning what we have . . .\n")
 
   return results
 
 
-<<<<<<< HEAD
 def nested_process_search(cb_conn, criteria, query_base=None,
                           verbose=0, quiet=0):
-    """Perform Cb Response queries for one or more programs and return a
-    unique set of results per program.
-    """
-    results = set()
-
-    try:
-        for search_field,terms in criteria.items():
-            query = '(' + ' OR '.join('%s:%s' % (search_field, term) for term in terms) + ')'
-            query += query_base
-            if verbose:
-                for proc in cb_conn.select(Process).where(query):
-                    results.add((proc.start,
-                                proc.process_md5,
-                                proc.hostname.lower(),
-                                proc.username.lower(),
-                                proc.path,
-                                proc.process_pid,
-                                proc.parent_name,
-                                proc.parent_pid,
-                                proc.cmdline))
-            elif quiet:
-                for proc in cb_conn.select(Process).where(query):
-                    results.add((proc.hostname.lower(),
-                                proc.username.lower(),
-                                proc.path))
-            else:
-                for proc in cb_conn.select(Process).where(query):
-                    results.add((proc.hostname.lower(),
-                                proc.username.lower(),
-                                proc.path,
-                                proc.cmdline))
-    except KeyboardInterrupt:
-        log("Caught CTRL-C. Returning what we have . . .")
-=======
-def nested_process_search(cb_conn, criteria, query_base=None):
-  """Perform Cb Response queries for one or more programs and return a 
+  """Perform Cb Response queries for one or more programs and return a
   unique set of results per program.
   """
   results = set()
@@ -151,187 +96,37 @@
     for search_field,terms in criteria.items():
       query = '(' + ' OR '.join('%s:%s' % (search_field, term) for term in terms) + ')'
       query += query_base
-
-      for proc in cb_conn.select(Process).where(query):
-        results.add((proc.hostname.lower(),
-                     proc.username.lower(), 
-                     proc.path,
-                     proc.cmdline))
+      if verbose:
+        for proc in cb_conn.select(Process).where(query):
+            results.add((proc.start,
+                         proc.process_md5,
+                         proc.hostname.lower(),
+                         proc.username.lower(),
+                         proc.path,
+                         proc.process_pid,
+                         proc.parent_name,
+                         proc.parent_pid,
+                         proc.cmdline))
+      elif quiet:
+        for proc in cb_conn.select(Process).where(query):
+          results.add((proc.hostname.lower(),
+                       proc.username.lower(),
+                       proc.path))
+      else:
+        for proc in cb_conn.select(Process).where(query):
+          results.add((proc.hostname.lower(),
+                       proc.username.lower(),
+                       proc.path,
+                       proc.cmdline))
   except KeyboardInterrupt:
     log("Caught CTRL-C. Returning what we have . . .")
->>>>>>> 290301ad
 
   return results
 
 
 def main():
-<<<<<<< HEAD
-    parser = argparse.ArgumentParser()
-    parser.add_argument("--prefix", type=str, action="store",
-                        help="Output filename prefix.")
-    parser.add_argument("--profile", type=str, action="store",
-                        help="The credentials.response profile to use.")
-
-    # Time boundaries for the survey
-    parser.add_argument("--days", type=int, action="store",
-                        help="Number of days to search.")
-    parser.add_argument("--minutes", type=int, action="store",
-                        help="Number of days to search.")
-
-    # Output level
-    o = parser.add_mutually_exclusive_group(required=False)
-    o.add_argument("--verbose", "-v", action="store_true",
-                        help="Enable verbose output")
-    o.add_argument("--quiet", "-q", action="store_true",
-                        help="Enable quieter output")
-
-    # Survey criteria
-    i = parser.add_mutually_exclusive_group(required=True)
-    i.add_argument('--deffile', type=str, action="store",
-                        help="Definition file to process (must end in .json).")
-    i.add_argument('--defdir', type=str, action="store",
-                        help="Directory containing multiple definition files.")
-    i.add_argument('--query', type=str, action="store",
-                        help="A single Cb query to execute.")
-    i.add_argument('--iocfile', type=str, action="store",
-                        help="IOC file to process. One IOC per line. REQUIRES --ioctype")
-    parser.add_argument('--hostname', type=str, action="store",
-                        help="Target specific host by name.")
-    parser.add_argument('--username', type=str, action="store",
-                        help="Target specific username.")
-
-    # IOC survey criteria
-    parser.add_argument('--ioctype', type=str, action="store",
-                        help="One of: ipaddr, domain, md5")
-
-    args = parser.parse_args()
-
-    if (args.iocfile is not None and args.ioctype is None):
-        parser.error('--iocfile requires --ioctype')
-
-    if args.prefix:
-        output_filename = '%s-survey.csv' % args.prefix
-    else:
-        output_filename = 'survey.csv'
-
-    query_base = ''
-    if args.days:
-        query_base += ' start:-%dm' % (args.days*1440)
-    elif args.minutes:
-        query_base += ' start:-%dm' % args.minutes
-
-    if args.hostname:
-        if args.query and 'hostname' in args.query:
-            parser.error('Cannot use --hostname with "hostname:" (in query)')
-        query_base += ' hostname:%s' % args.hostname
-
-    if args.username:
-        if args.query and 'username' in args.query:
-            parser.error('Cannot use --username with "username:" (in query)')
-        query_base += ' username:%s' % args.username
-
-    definition_files = []
-    if args.deffile:
-        if not os.path.exists(args.deffile):
-            err('deffile does not exist')
-            sys.exit(1)
-        definition_files.append(args.deffile)
-    elif args.defdir:
-        if not os.path.exists(args.defdir):
-            err('defdir does not exist')
-            sys.exit(1)
-        for root, dirs, files in os.walk(args.defdir):
-            for filename in files:
-                if filename.endswith('.json'):
-                    definition_files.append(os.path.join(root, filename))
-
-    if _python3:
-        output_file = open(output_filename, 'w', newline='')
-    else:
-        output_file = open(output_filename, 'wb')
-    writer = csv.writer(output_file)
-    if args.verbose:
-        writer.writerow(["start_time","md5","endpoint","username", \
-        "process_path","process_pid","parent_name","parent_pid","cmdline", \
-        "program","source"])
-    elif args.quiet:
-        writer.writerow(["endpoint","username","process_path","program", \
-        "source"])
-    else:
-        writer.writerow(["endpoint","username","process_path","cmdline", \
-        "program","source"])
-
-    if args.profile:
-        cb = CbEnterpriseResponseAPI(profile=args.profile)
-    else:
-        cb = CbEnterpriseResponseAPI()
-
-    if args.query:
-        result_set = process_search(cb, args.query, query_base, args.verbose,
-                                    args.quiet)
-
-        for r in result_set:
-            if args.verbose:
-                row = [r[0], r[1], r[2], r[3], r[4], r[5], r[6], r[7], r[8], \
-                    args.query, 'query']
-            elif args.quiet:
-                row = [r[0], r[1], r[2], args.query, 'query']
-            else:
-                row = [r[0], r[1], r[2], r[3], args.query, 'query']
-            if _python3 == False:
-                row = [col.encode('utf8') if isinstance(col, unicode) else col for col in row]
-            writer.writerow(row)
-    elif args.iocfile:
-        with open(args.iocfile) as iocfile:
-            data = iocfile.readlines()
-            for ioc in data:
-                ioc = ioc.strip()
-                query = '%s:%s' % (args.ioctype, ioc)
-                result_set = process_search(cb, query, query_base, args.verbose,
-                                            args.quiet)
-
-                for r in result_set:
-                    if args.verbose:
-                        row = [r[0], r[1], r[2], r[3], r[4], r[5], r[6], r[7], \
-                        r[8], ioc, 'ioc']
-                    elif args.quiet:
-                        row = [r[0], r[1], r[2], args.query, 'ioc']
-                    else:
-                        row = [r[0], r[1], r[2], r[3], ioc, 'ioc']
-                    if _python3 == False:
-                        row = [col.encode('utf8') if isinstance(col, unicode) else col for col in row]
-                    writer.writerow(row)
-    else:
-        for definition_file in definition_files:
-            log("Processing definition file: %s" % definition_file)
-            basename = os.path.basename(definition_file)
-            source = os.path.splitext(basename)[0]
-
-            with open(definition_file, 'r') as fh:
-                programs = json.load(fh)
-
-            for program,criteria in programs.items():
-                log("--> %s" % program)
-
-                result_set = nested_process_search(cb, criteria, query_base,
-                                                   args.verbose, args.quiet)
-
-                for r in result_set:
-                    if args.verbose:
-                        row = [r[0], r[1], r[2], r[3], r[4], r[5], r[6], r[7], \
-                        r[8], program, source]
-                    elif args.quiet:
-                        row = [r[0], r[1], r[2], program, source]
-                    else:
-                        row = [r[0], r[1], r[2], r[3], program, source]
-                    if _python3 == False:
-                        row = [col.encode('utf8') if isinstance(col, unicode) else col for col in row]
-                    writer.writerow(row)
-
-    output_file.close()
-=======
   parser = argparse.ArgumentParser()
-  parser.add_argument("--prefix", type=str, action="store", 
+  parser.add_argument("--prefix", type=str, action="store",
                       help="Output filename prefix.")
   parser.add_argument("--profile", type=str, action="store",
                       help="The credentials.response profile to use.")
@@ -342,15 +137,22 @@
   parser.add_argument("--minutes", type=int, action="store",
                       help="Number of days to search.")
 
+  # Output level
+  o = parser.add_mutually_exclusive_group(required=False)
+  o.add_argument("--verbose", "-v", action="store_true",
+                      help="Enable verbose output")
+  o.add_argument("--quiet", "-q", action="store_true",
+                      help="Enable quieter output")
+
   # Survey criteria
   i = parser.add_mutually_exclusive_group(required=True)
-  i.add_argument('--deffile', type=str, action="store", 
+  i.add_argument('--deffile', type=str, action="store",
                  help="Definition file to process (must end in .json).")
-  i.add_argument('--defdir', type=str, action="store", 
+  i.add_argument('--defdir', type=str, action="store",
                  help="Directory containing multiple definition files.")
-  i.add_argument('--query', type=str, action="store", 
+  i.add_argument('--query', type=str, action="store",
                  help="A single Cb query to execute.")
-  i.add_argument('--iocfile', type=str, action="store", 
+  i.add_argument('--iocfile', type=str, action="store",
                  help="IOC file to process. One IOC per line. REQUIRES --ioctype")
   parser.add_argument('--hostname', type=str, action="store",
                       help="Target specific host by name.")
@@ -358,7 +160,7 @@
                       help="Target specific username.")
 
   # IOC survey criteria
-  parser.add_argument('--ioctype', type=str, action="store", 
+  parser.add_argument('--ioctype', type=str, action="store",
                       help="One of: ipaddr, domain, md5")
 
   args = parser.parse_args()
@@ -369,7 +171,7 @@
   if args.prefix:
     output_filename = '%s-survey.csv' % args.prefix
   else:
-    output_filename = 'survey.csv' 
+    output_filename = 'survey.csv'
 
   query_base = ''
   if args.days:
@@ -378,9 +180,9 @@
     query_base += ' start:-%dm' % args.minutes
 
   if args.hostname:
-    if args.query and 'hostname' in args.query:
-      parser.error('Cannot use --hostname with "hostname:" (in query)')
-    query_base += ' hostname:%s' % args.hostname
+      if args.query and 'hostname' in args.query:
+        parser.error('Cannot use --hostname with "hostname:" (in query)')
+      query_base += ' hostname:%s' % args.hostname
 
   if args.username:
     if args.query and 'username' in args.query:
@@ -401,37 +203,60 @@
       for filename in files:
         if filename.endswith('.json'):
           definition_files.append(os.path.join(root, filename))
-    
+
   if _python3:
     output_file = open(output_filename, 'w', newline='')
   else:
     output_file = open(output_filename, 'wb')
   writer = csv.writer(output_file)
-  writer.writerow(["endpoint","username","process_path","cmdline","program","source"])
-  
+  if args.verbose:
+    writer.writerow(["start_time","md5","endpoint","username", \
+    "process_path","process_pid","parent_name","parent_pid","cmdline", \
+    "program","source"])
+  elif args.quiet:
+    writer.writerow(["endpoint","username","process_path","program", \
+    "source"])
+  else:
+    writer.writerow(["endpoint","username","process_path","cmdline", \
+    "program","source"])
+
   if args.profile:
     cb = CbEnterpriseResponseAPI(profile=args.profile)
   else:
     cb = CbEnterpriseResponseAPI()
 
   if args.query:
-    result_set = process_search(cb, args.query, query_base)
+    result_set = process_search(cb, args.query, query_base, args.verbose,
+                                args.quiet)
 
     for r in result_set:
-      row = [r[0], r[1], r[2], r[3], args.query, 'query']
+      if args.verbose:
+        row = [r[0], r[1], r[2], r[3], r[4], r[5], r[6], r[7], r[8], \
+               args.query, 'query']
+      elif args.quiet:
+        row = [r[0], r[1], r[2], args.query, 'query']
+      else:
+        row = [r[0], r[1], r[2], r[3], args.query, 'query']
       if _python3 == False:
         row = [col.encode('utf8') if isinstance(col, unicode) else col for col in row]
-      writer.writerow(row)
+        writer.writerow(row)
   elif args.iocfile:
     with open(args.iocfile) as iocfile:
       data = iocfile.readlines()
       for ioc in data:
         ioc = ioc.strip()
         query = '%s:%s' % (args.ioctype, ioc)
-        result_set = process_search(cb, query, query_base)
+        result_set = process_search(cb, query, query_base, args.verbose,
+                                    args.quiet)
 
         for r in result_set:
-          row = [r[0], r[1], r[2], r[3], ioc, 'ioc']
+          if args.verbose:
+            row = [r[0], r[1], r[2], r[3], r[4], r[5], r[6], r[7], \
+            r[8], ioc, 'ioc']
+          elif args.quiet:
+            row = [r[0], r[1], r[2], args.query, 'ioc']
+          else:
+            row = [r[0], r[1], r[2], r[3], ioc, 'ioc']
           if _python3 == False:
             row = [col.encode('utf8') if isinstance(col, unicode) else col for col in row]
           writer.writerow(row)
@@ -447,16 +272,22 @@
       for program,criteria in programs.items():
         log("--> %s" % program)
 
-        result_set = nested_process_search(cb, criteria, query_base)
+        result_set = nested_process_search(cb, criteria, query_base,
+                                           args.verbose, args.quiet)
 
         for r in result_set:
-          row = [r[0], r[1], r[2], r[3], program, source]
+          if args.verbose:
+            row = [r[0], r[1], r[2], r[3], r[4], r[5], r[6], r[7], \
+                   r[8], program, source]
+          elif args.quiet:
+            row = [r[0], r[1], r[2], program, source]
+          else:
+            row = [r[0], r[1], r[2], r[3], program, source]
           if _python3 == False:
             row = [col.encode('utf8') if isinstance(col, unicode) else col for col in row]
           writer.writerow(row)
 
   output_file.close()
->>>>>>> 290301ad
 
 
 if __name__ == '__main__':
