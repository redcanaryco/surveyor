import sys

# ensure Python version is compatible (Python v2 will always error out)
if sys.version_info.major == 3 and sys.version_info.minor < 9:
    print(f'Python 3.9+ is required to run Surveyor (current: {sys.version_info.major}.{sys.version_info.minor})')
    exit(1)

import csv
import dataclasses
import datetime
import json
import logging
import os
from typing import Optional, Tuple, Callable, Any

import click
from tqdm import tqdm

from common import Tag, Result, sigma_translation
from help import log_echo
from load import get_product_instance, get_products


CONTEXT_SETTINGS = dict(help_option_names=["-h", "--help", "-what-am-i-doing"])

# Application version
current_version = "2.4.1"


def _list_products(ctx, _, value) -> None:
    """
    Print all implemented products to STDOUT.
    """
    if not value or ctx.resilient_parsing:
        return

    for product in get_products():
        click.echo(product)
    ctx.exit()


table_template: Tuple[int, int, int, int, int, int] = (30, 30, 30, 30, 30, 30)
table_template_str = f'{{:<{table_template[0]}}} ' \
                     f'{{:<{table_template[1]}}} ' \
                     f'{{:<{table_template[2]}}} ' \
                     f'{{:<{table_template[3]}}}'


def _write_results(output: Optional[Any], results: list[Result], program: str, source: str,
                   tag: Tag, log: logging.Logger, use_tqdm: bool = False) -> None:
    """
    Helper function for writing search results to CSV or STDOUT.
    """
    if output:

        if isinstance(tag, tuple):
            tag = tag[0]

        if len(results) > 0:
            log_echo(f"\033[92m-->{tag.tag}: {len(results)} results \033[0m", log, use_tqdm=use_tqdm)
        else:
            log_echo(f"-->{tag.tag}: {len(results)} results", log, use_tqdm=use_tqdm)

    try:
        for result in results:
            row = [result.hostname, result.username, result.path, result.command_line, program, source]

            if output:
                if result.other_data:
                    row.extend(result.other_data)

                output.writerow(row)
            else:
                # trim data to make sure it fits into table format
                for i in range(len(row)):
                    if len(row[i]) > table_template[i]:
                        row[i] = row[i][:table_template[i] - 3] + '...'

                click.echo(table_template_str.format(*row))
    except AttributeError:
        json_object = json.dumps(results, indent=4)
        output.write(json_object)

@dataclasses.dataclass
class ExecutionOptions:
    prefix: Optional[str]
    hostname: Optional[str]
    profile: str
    days: Optional[int]
    minutes: Optional[int]
    username: Optional[str]
    limit: Optional[int]
    ioc_file: Optional[str]
    ioc_type: Optional[str]
    query: Optional[str]
    output: Optional[str]
    def_dir: Optional[str]
    def_file: Optional[str]
    sigma_rule: Optional[str]
    sigma_dir: Optional[str]
    json: bool
    no_file: bool
    no_progress: bool
    log_dir: str
    product_args: dict


# noinspection SpellCheckingInspection
@click.group("surveyor", context_settings=CONTEXT_SETTINGS, invoke_without_command=True, chain=False)
# filtering options
@click.option("--prefix", help="Output filename prefix.", type=click.STRING)
@click.option("--profile", help="The credentials profile to use.", type=click.STRING)
@click.option("--days", help="Number of days to search.", type=click.INT)
@click.option("--minutes", help="Number of minutes to search.", type=click.INT)
@click.option("--limit",help="""
              Number of results to return. Cortex XDR: Default: 1000, Max: Default
              Microsoft Defender for Endpoint: Default/Max: 100000
              SentinelOne (PowerQuery): Default/Max: 1000
              SentinelOne (Deep Visibility): Default/Max: 20000
              VMware Carbon Black EDR: Default/Max: None
              VMware Carbon Black Cloud Enterprise EDR: Default/Max: None
              
              Note: Exceeding the maximum limits will automatically set the limit to its maximum value, where applicable.
              """
              , type=click.INT)
@click.option("--hostname", help="Target specific host by name.", type=click.STRING)
@click.option("--username", help="Target specific username.")
# different ways you can survey the EDR
@click.option("--deffile", 'def_file', help="Definition file to process (must end in .json).", type=click.STRING)
@click.option("--defdir", 'def_dir', help="Directory containing multiple definition files.", type=click.STRING)
@click.option("--query", help="A single query to execute.")
@click.option("--iocfile", 'ioc_file', help="IOC file to process. One IOC per line. REQUIRES --ioctype")
@click.option("--ioctype", 'ioc_type', help="One of: ipaddr, domain, md5")
@click.option("--sigmarule", 'sigma_rule', help="Sigma rule file to process (must be in YAML format).", type=click.STRING)
@click.option("--sigmadir", 'sigma_dir', help='Directory containing multiple sigma rule files.', type=click.STRING)
# optional output
@click.option("--output", "--o", help="Specify the output file for the results. "
                                      "The default is create survey.csv in the current directory.")
@click.option("--json", help="write results to JSON file instead of the output CSV", is_flag=True, default=False)
@click.option("--no-file", help="Write results to STDOUT instead of the output CSV", is_flag=True, default=False)
@click.option("--no-progress", help="Suppress progress bar", is_flag=True, default=False)
# version option
@click.version_option(current_version)
# logging options
@click.option("--log-dir", 'log_dir', help="Specify the logging directory.", type=click.STRING, default='logs')
@click.pass_context
def cli(ctx, prefix: Optional[str], hostname: Optional[str], profile: str, days: Optional[int], minutes: Optional[int],
        username: Optional[str], limit: Optional[int],
        ioc_file: Optional[str], ioc_type: Optional[str], query: Optional[str], output: Optional[str],
        def_dir: Optional[str], def_file: Optional[str], json: bool, no_file: bool, no_progress: bool,
        sigma_rule: Optional[str], sigma_dir: Optional[str],
        log_dir: str) -> None:

    ctx.ensure_object(dict)
<<<<<<< HEAD
    ctx.obj = ExecutionOptions(prefix, hostname, profile, days, minutes, username, ioc_file, ioc_type, query, output,
                               def_dir, def_file, sigma_rule, sigma_dir, json, no_file, no_progress, log_dir, dict())
=======
    ctx.obj = ExecutionOptions(prefix, hostname, profile, days, minutes, username, limit, ioc_file, ioc_type, query, output,
                               def_dir, def_file, sigma_rule, sigma_dir, no_file, no_progress, log_dir, dict())
>>>>>>> 1c353b50

    if ctx.invoked_subcommand is None:
        survey(ctx, 'cbr')


# Cortex options
@cli.command('cortex', help="Query Cortex XDR")
@click.option("--creds", 'creds', help="Path to credential file", type=click.Path(exists=True), required=True)
@click.pass_context
def cortex(ctx, creds: Optional[str]) -> None:
    ctx.obj.product_args = {
        'creds_file': creds
    }

    survey(ctx, 'cortex')


# S1 options
@cli.command('s1', help="Query SentinelOne")
@click.option("--site-id", help="ID of SentinelOne site to query", multiple=True, default=None)
@click.option("--account-id", help="ID of SentinelOne account to query", multiple=True, default=None)
@click.option("--account-name", help="Name of SentinelOne account to query", multiple=True, default=None)
@click.option("--creds", 'creds', help="Path to credential file", type=click.Path(exists=True), required=True)
@click.option("--dv", 'dv', help="Use Deep Visibility for queries", is_flag=True, required=False)
@click.pass_context
def s1(ctx, site_id: Optional[Tuple], account_id: Optional[Tuple], account_name: Optional[Tuple], creds: Optional[str],
       dv: bool) -> None:
    ctx.obj.product_args = {
        'creds_file': creds,
        'site_id': list(site_id) if site_id else None,
        'account_id': list(account_id) if account_id else None,
        'account_name': list(account_name) if account_name else None,
        'pq': not dv
    }

    survey(ctx, 's1')


# CbC options
@cli.command('cbc', help="Query VMware Cb Enterprise EDR")
@click.option("--device-group", help="Name of device group to query", multiple=True, default=None)
@click.option("--device-policy", help="Name of device policy to query", multiple=True, default=None)
@click.pass_context
def cbc(ctx, device_group: Optional[Tuple], device_policy: Optional[Tuple]) -> None:
    ctx.obj.product_args = {
        'device_group': list(device_group) if device_group else None,
        'device_policy': list(device_policy) if device_policy else None
    }

    survey(ctx, 'cbc')


# CbR Options
@cli.command('cbr', help="Query VMware Cb Response")
@click.option("--sensor-group", help="Name of sensor group to query", multiple=True, default=None)
@click.pass_context
def cbr(ctx, sensor_group: Optional[Tuple]) -> None:
    ctx.obj.product_args = {
        'sensor_group': list(sensor_group) if sensor_group else None
    }
    survey(ctx, 'cbr')


# DFE options
@cli.command('dfe', help="Query Microsoft Defender for Endpoints")
@click.option("--creds", 'creds', help="Path to credential file", type=click.Path(exists=True), required=True)
@click.pass_context
def dfe(ctx, creds: Optional[str]) -> None:
    ctx.obj.product_args = {'creds_file': creds}
    survey(ctx, 'dfe')


def survey(ctx, product_str: str = 'cbr') -> None:
    ctx.ensure_object(ExecutionOptions)
    opt: ExecutionOptions = ctx.obj

    if opt.ioc_file and opt.ioc_type is None:
        ctx.fail("--iocfile requires --ioctype")

    if opt.ioc_file and not os.path.isfile(opt.ioc_file):
        ctx.fail('Supplied --iocfile is not a file')

    if (opt.output or opt.prefix) and opt.no_file:
        ctx.fail('--output and --prefix cannot be used with --no-file')

    if opt.days and opt.minutes:
        ctx.fail('--days and --minutes are mutually exclusive')

    if (opt.sigma_rule or opt.sigma_dir) and product_str == 'cortex':
        ctx.fail('Neither --sigmarule nor --sigmadir are supported by product "cortex"')

    if (opt.sigma_rule or opt.sigma_dir) and product_str == 's1' and opt.product_args['pq']:
        ctx.fail('Neither --sigmarule nor --sigmadir are supported by SentinelOne PowerQuery')

    if opt.sigma_rule and not os.path.isfile(opt.sigma_rule):
        ctx.fail('Supplied --sigmarule is not a file')

    if opt.sigma_dir and not os.path.isdir(opt.sigma_dir):
        ctx.fail('Supplied --sigmadir is not a directory')

    # instantiate a logger
    log = logging.getLogger('surveyor')
    logging.debug(f'Product: {product_str}')

    # configure logging
    root = logging.getLogger()
    root.setLevel(logging.DEBUG)
    root.handlers = list()  # remove all default handlers
    log_format = '[%(asctime)s] [%(levelname)-8s] [%(name)-36s] [%(filename)-20s:%(lineno)-4s] %(message)s'

    # create logging directory if it does not exist
    os.makedirs(opt.log_dir, exist_ok=True)

    # create logging file handler
    log_file_name = datetime.datetime.utcnow().strftime('%Y%m%d%H%M%S') + f'.{product_str}.log'
    handler = logging.FileHandler(os.path.join(opt.log_dir, log_file_name))
    handler.setLevel(logging.DEBUG)
    handler.setFormatter(logging.Formatter(log_format))
    root.addHandler(handler)

    # build arguments required for product class
    # must products only require the profile name
    kwargs = {
        'profile': opt.profile
    }

    if len(opt.product_args) > 0:
        kwargs.update(opt.product_args)

    if opt.limit:
        kwargs['limit'] = str(opt.limit)


    kwargs['tqdm_echo'] = str(not opt.no_progress)

    # instantiate a product class instance based on the product string
    try:
        product = get_product_instance(product_str, **kwargs)
    except ValueError as e:
        log.exception(e)
        ctx.fail(str(e))

    # placeholder for definition files if --defdir or --deffile is selected
    definition_files = list()

    # base_query stores the filters applied to the product query
    # initial query is retrieved from product instance
    base_query = product.base_query()

    # placeholder for sigma rules if --sigmarule or --sigmadir is selected
    sigma_rules = list()

    # add filters specified by user
    if opt.username is not None:
        base_query.update({"username": opt.username})

    if opt.hostname is not None:
        base_query.update({"hostname": opt.hostname})

    if opt.days is not None:
        base_query.update({"days": opt.days})

    if opt.minutes is not None:
        base_query.update({"minutes": opt.minutes})

    # default header, shared by all products
    header = ["endpoint", "username", "process_path", "cmdline", "program", "source"]

    # add any additional rows that the current product includes to header
    header.extend(product.get_other_row_headers())

    if not opt.no_file:
        # determine output file name
        if opt.output and opt.prefix:
            log_echo("Output arg takes precendence so prefix arg will be ignored", log)
        if opt.output:
            file_name = opt.output
        elif opt.json:
            file_name = 'survey.json'
            if opt.prefix:
                file_name = f'{opt.prefix}-{file_name}'
        elif opt.prefix:
            file_name = f'{opt.prefix}-survey.csv'
        else:
            file_name = 'survey.csv'

        output_file = open(file_name, 'w', newline='', encoding='utf-8')

        if opt.json:
            writer = output_file
        else:
            # create CSV writer and write the header row
            writer = csv.writer(output_file)
            writer.writerow(header)
    else:
        output_file = None
        writer = None
        opt.no_progress = True
        template_str = f'{{:<{table_template[0]}}} {{:<{table_template[1]}}} {{:<{table_template[2]}}} ' \
                       f'{{:<{table_template[3]}}}'
        click.echo(template_str.format(*header))

    try:
        if opt.query:
            # if a query is specified run it directly
            log_echo(f"Running Custom Query: {opt.query}", log)
            product.process_search(Tag('query'), base_query, opt.json, opt.query)

            for tag, results in product.get_results().items():
                _write_results(writer, results, opt.query, "query", tag, log)

        # test if deffile exists
        # deffile can be resolved from 'definitions' folder without needing to specify path or extension
        if opt.def_file:
            if not os.path.exists(opt.def_file):
                repo_deffile: str = os.path.join(os.path.dirname(__file__), 'definitions', opt.def_file)
                if not repo_deffile.endswith('.json'):
                    repo_deffile = repo_deffile + '.json'

                if os.path.isfile(repo_deffile):
                    log.debug(f'Using repo definition file {repo_deffile}')
                    opt.def_file = repo_deffile
                else:
                    ctx.fail("The deffile doesn't exist. Please try again.")
            definition_files.append(opt.def_file)

        # add sigma_rule to list
        if opt.sigma_rule:
            sigma_rules.append(opt.sigma_rule)

        # if --defdir add all files to list
        if opt.def_dir:
            if not os.path.exists(opt.def_dir):
                ctx.fail("The defdir doesn't exist. Please try again.")
            else:
                for root_dir, dirs, files in os.walk(opt.def_dir):
                    for filename in files:
                        if os.path.splitext(filename)[1] == '.json':
                            definition_files.append(os.path.join(root_dir, filename))

        # if --sigma_dir, add all files to sigma_rules list
        if opt.sigma_dir:
            for root_dir, dirs, files in os.walk(opt.sigma_dir):
                for filename in files:
                    if os.path.splitext(filename)[1] == '.yml':
                        sigma_rules.append(os.path.join(root_dir, filename))

        # run search based on IOC file
        if opt.ioc_file:
            with open(opt.ioc_file) as ioc_file:
                basename = os.path.basename(opt.ioc_file)
                data = ioc_file.readlines()
                log_echo(f"Processing IOC file: {opt.ioc_file}", log)

                ioc_list = [x.strip() for x in data]

                product.nested_process_search(Tag(f"IOC - {opt.ioc_file}", data=basename), {opt.ioc_type: ioc_list}, base_query, opt.json)

                for tag, results in product.get_results().items():
                    _write_results(writer, results, opt.ioc_file, 'ioc', tag, log)

        # run search against definition files and write to csv
        if opt.def_file is not None or opt.def_dir is not None:
            for definitions in tqdm(definition_files, desc='Processing definition files', disable=opt.no_progress):
                basename = os.path.basename(definitions)
                source = os.path.splitext(basename)[0]

                with open(definitions, 'r') as file:
                    programs = json.load(file)
                    for program, criteria in programs.items():
                        product.nested_process_search(Tag(program, data=source), criteria, base_query, opt.json)

                        if product.has_results():
                            # write results as they become available
                            for tag, nested_results in product.get_results(final_call=False).items():
                                _write_results(writer, nested_results, program, str(tag.data), tag, log,
                                               use_tqdm=True)

                            # ensure results are only written once
                            product.clear_results()

            # write any remaining results
            for tag, nested_results in product.get_results().items():
                _write_results(writer, nested_results, tag.tag, str(tag.data), tag, log)

        # if there's sigma rules to be processed
        if len(sigma_rules) > 0:
            translated_rules = sigma_translation(product_str, sigma_rules)
            for rule in tqdm(translated_rules['queries'], desc="Processing sigma rules", disable=opt.no_progress):
                program = f"{rule['title']} - {rule['id']}"
                source = 'Sigma Rule'

                product.nested_process_search(Tag(program, data=source), {'query': [rule['query']]}, base_query, opt.json)

                if product.has_results():
                    # write results as they become available
                    for tag, nested_results in product.get_results(final_call=False).items():
                        _write_results(writer, nested_results, program, str(tag.data), tag, log,
                                       use_tqdm=True)

                    # ensure results are only written once
                    product.clear_results()

            # write any remaining results
            for tag, nested_results in product.get_results().items():
                _write_results(writer, nested_results, tag.tag, str(tag.data), tag, log)

        if output_file:
            log_echo(f"\033[95mResults saved: {output_file.name}\033[0m", log)
    except KeyboardInterrupt:
        log_echo("Caught CTRL-C. Exiting...", log)
    except Exception as e:
        log_echo(f'Caught {type(e).__name__} (see log for details): {e}', log, logging.ERROR)
        log.exception(e)
    finally:
        if output_file:
            output_file.close()


def create_generic_product_command(name: str) -> Callable:
    @click.pass_context
    def command(ctx):
        survey(ctx, name)

    command.__name__ = name
    return command


# create click commands for all products that don't have a command function defined
for product_name in get_products():
    dir_res = dir()
    if product_name not in dir_res:
        cli.command(name=product_name, help=f'Query {product_name}')(create_generic_product_command(str(product_name)))

if __name__ == "__main__":
    cli()<|MERGE_RESOLUTION|>--- conflicted
+++ resolved
@@ -152,13 +152,9 @@
         log_dir: str) -> None:
 
     ctx.ensure_object(dict)
-<<<<<<< HEAD
+
     ctx.obj = ExecutionOptions(prefix, hostname, profile, days, minutes, username, ioc_file, ioc_type, query, output,
                                def_dir, def_file, sigma_rule, sigma_dir, json, no_file, no_progress, log_dir, dict())
-=======
-    ctx.obj = ExecutionOptions(prefix, hostname, profile, days, minutes, username, limit, ioc_file, ioc_type, query, output,
-                               def_dir, def_file, sigma_rule, sigma_dir, no_file, no_progress, log_dir, dict())
->>>>>>> 1c353b50
 
     if ctx.invoked_subcommand is None:
         survey(ctx, 'cbr')
